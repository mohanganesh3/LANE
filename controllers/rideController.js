/**
 * Ride Controller
 * Handles ride posting, searching, matching, and management
 */

const Ride = require('../models/Ride');
const User = require('../models/User');
const Booking = require('../models/Booking');
const routeMatching = require('../utils/routeMatching');
const carbonCalculator = require('../utils/carbonCalculator');
const { AppError, asyncHandler } = require('../middleware/errorHandler');
const helpers = require('../utils/helpers');
const axios = require('axios');

/**
 * Show post ride page
 */
exports.showPostRidePage = asyncHandler(async (req, res) => {
    const user = await User.findById(req.user._id);

<<<<<<< HEAD
    // Early exit if not a rider
    if (user.role === 'DRIVER' || user.role !== 'RIDER') {
=======
    // Only riders can post rides
    if (user.role !== 'RIDER') {
>>>>>>> 4c541f65
        req.flash('error', 'Only riders can post rides');
        return res.redirect('/user/dashboard');
    }

<<<<<<< HEAD
    // Validate profile completeness
=======
    // Ensure profile is complete
>>>>>>> 4c541f65
    const hasVehicles = Array.isArray(user.vehicles) && user.vehicles.length > 0;
    if (!hasVehicles) {
        req.flash('warning', 'Please complete your profile and add vehicle details first');
        return res.redirect('/user/complete-profile');
    }

<<<<<<< HEAD
    // Validate document upload
    const licenseUploaded = user.documents?.driverLicense?.frontImage;
    const idUploaded = user.documents?.governmentId?.frontImage;
    if (!(licenseUploaded && idUploaded)) {
=======
    // Ensure documents are uploaded
    const hasDriverLicense = user.documents?.driverLicense?.frontImage;
    const hasGovId = user.documents?.governmentId?.frontImage;
    if (!hasDriverLicense || !hasGovId) {
>>>>>>> 4c541f65
        req.flash('warning', 'Please upload your verification documents first');
        return res.redirect('/user/upload-documents');
    }

<<<<<<< HEAD
    // Check verification status
    const isVerified = user.verificationStatus === 'VERIFIED';
    if (!isVerified) {
=======
    // Ensure user is verified
    if (user.verificationStatus !== 'VERIFIED') {
>>>>>>> 4c541f65
        return res.render('error', {
            title: 'Verification Pending',
            message: 'Your documents are under review. You can post rides once admin approves your verification.'
        });
    }

<<<<<<< HEAD
    // Collect approved vehicles
    const approvedVehicles = (user.vehicles || []).reduce((acc, v) => {
        if (v.status === 'APPROVED') acc.push(v);
        return acc;
    }, []);

    // If none approved
    if (!approvedVehicles.length) {
=======
    // Filter approved vehicles
    const approvedVehicles = user.vehicles.filter(v => v.status === 'APPROVED');

    if (approvedVehicles.length === 0) {
>>>>>>> 4c541f65
        return res.render('error', {
            title: 'No Approved Vehicles',
            message: 'You need at least one approved vehicle to post rides. Please wait for admin to verify your vehicle, or contact support if this is taking too long.'
        });
    }

<<<<<<< HEAD
    // Render post-ride page
=======
    // Render the post ride page
>>>>>>> 4c541f65
    res.render('rides/post-ride', {
        title: 'Post a Ride - LANE Carpool',
        user,
        vehicles: approvedVehicles
    });
});


/**
 * Post a new ride
 */
exports.postRide = asyncHandler(async (req, res) => {
    const user = req.user;
    
    console.log('Post Ride Request Body:', JSON.stringify(req.body, null, 2));

    if (user.verificationStatus !== 'VERIFIED') {
        return res.status(403).json({
            success: false,
            message: 'Document verification required'
        });
    }

    const {
        fromLocation,
        toLocation,
        departureTime,
        vehicleId,
        availableSeats,
        pricePerSeat,
        stops,
        originCoordinates,
        destinationCoordinates,
        instantBooking,
        ladiesOnly,
        petsAllowed,
        smokingAllowed,
        luggageAllowed,
        notes
    } = req.body;

    console.log('Vehicle ID:', vehicleId);
    console.log('User vehicles:', user.vehicles);

    // Get vehicle details
    const vehicle = user.vehicles.find(v => v._id.toString() === vehicleId);
    if (!vehicle) {
        console.log('Vehicle not found');
        return res.status(400).json({
            success: false,
            message: 'Vehicle not found'
        });
    }
    
    if (vehicle.status !== 'APPROVED') {
        console.log('Vehicle not approved, status:', vehicle.status);
        return res.status(400).json({
            success: false,
            message: 'Vehicle is not approved yet'
        });
    }

    // Parse date from ISO string
    const departureDate = new Date(departureTime);
    const hours = departureDate.getHours().toString().padStart(2, '0');
    const minutes = departureDate.getMinutes().toString().padStart(2, '0');
    const timeString = `${hours}:${minutes}`;

    // Calculate route using OSRM
    const fromCoords = originCoordinates.coordinates;
    const toCoords = destinationCoordinates.coordinates;
    
    console.log('🗺️ [Route Calculation] Starting route calculation');
    console.log('  From:', fromLocation);
    console.log('  To:', toLocation);
    console.log('  From coords:', fromCoords, '[lon, lat]');
    console.log('  To coords:', toCoords, '[lon, lat]');
    
    let distance = 0;
    let duration = 0;
    let geometry = null;
    
    try {
        console.log('  Calling OSRM API...');
        const routeData = await routeMatching.getRoute([fromCoords, toCoords]);
        // getRoute already returns distance in km and duration in minutes
        distance = routeData.distance; // Already in km
        duration = routeData.duration; // Already in minutes
        geometry = routeData.geometry;
        
        console.log('✅ [Route Calculation] OSRM Success!');
        console.log('  Distance:', distance.toFixed(2), 'km');
        console.log('  Duration:', Math.round(duration), 'mins');
        console.log('  Geometry points:', geometry?.coordinates?.length || 0);
    } catch (error) {
        console.error('❌ [Route Calculation] OSRM Failed:', error.message);
        console.log('🔄 [Route Calculation] Using fallback calculation (Haversine formula)');
        
        // Fallback to approximate calculation
        const R = 6371; // Earth's radius in km
        const dLat = (toCoords[1] - fromCoords[1]) * Math.PI / 180;
        const dLon = (toCoords[0] - fromCoords[0]) * Math.PI / 180;
        const a = 
            Math.sin(dLat/2) * Math.sin(dLat/2) +
            Math.cos(fromCoords[1] * Math.PI / 180) * Math.cos(toCoords[1] * Math.PI / 180) *
            Math.sin(dLon/2) * Math.sin(dLon/2);
        const c = 2 * Math.atan2(Math.sqrt(a), Math.sqrt(1-a));
        distance = R * c;
        duration = (distance / 60) * 60; // Rough estimate: 60 km/h average speed
        geometry = {
            type: 'LineString',
            coordinates: [fromCoords, toCoords]
        };
        
        console.log('✅ [Route Calculation] Fallback calculation complete');
        console.log('  Distance:', distance.toFixed(2), 'km');
        console.log('  Duration:', Math.round(duration), 'mins (estimated at 60 km/h)');
    }

    // Create ride with correct schema structure
   // Step 1: Prepare the ride data
const rideData = {
    rider: user._id,
    vehicle: vehicle._id,
    route: {
        start: {
            name: fromLocation,
            address: originCoordinates.address || fromLocation,
            coordinates: fromCoords
        },
        destination: {
            name: toLocation,
            address: destinationCoordinates.address || toLocation,
            coordinates: toCoords
        },
        intermediateStops: stops ? [stops] : [],
        geometry: geometry,
        distance: distance,
        duration: duration
    },
    schedule: {
        date: departureDate,
        time: timeString,
        departureDateTime: departureDate,
        flexibleTiming: false
    },
    pricing: {
        pricePerSeat: parseFloat(pricePerSeat),
        totalSeats: parseInt(availableSeats),
        availableSeats: parseInt(availableSeats)
    },
    preferences: {
        gender: ladiesOnly ? 'FEMALE_ONLY' : 'ANY',
        autoAcceptBookings: instantBooking === 'true' || instantBooking === true || false,
        smoking: smokingAllowed || false,
        pets: petsAllowed || false,
        luggage: luggageAllowed ? 'LARGE_LUGGAGE' : 'MEDIUM_BAG'
    },
    specialInstructions: notes || '',
    status: 'ACTIVE'
};

// Step 2: Create the ride
const ride = await Ride.create(rideData);


    console.log('Ride created successfully:', ride._id);

    res.status(201).json({
        success: true,
        message: 'Ride posted successfully',
        ride,
        redirectUrl: `/rides/my-rides`
    });
});

// Helper function for distance calculation
function calculateHaversineDistance(lat1, lon1, lat2, lon2) {
    const R = 6371; // Earth's radius in km
    const dLat = (lat2 - lat1) * Math.PI / 180;
    const dLon = (lon2 - lon1) * Math.PI / 180;
    const a = 
        Math.sin(dLat/2) * Math.sin(dLat/2) +
        Math.cos(lat1 * Math.PI / 180) * Math.cos(lat2 * Math.PI / 180) *
        Math.sin(dLon/2) * Math.sin(dLon/2);
    const c = 2 * Math.atan2(Math.sqrt(a), Math.sqrt(1-a));
    return R * c;
}

/**
 * Show search rides page
 */
exports.showSearchPage = (req, res) => {
    res.render('rides/search', {
        title: 'Search Rides - LANE Carpool',
        user: req.user
    });
};

/**
 * Search rides
 */
exports.searchRides = asyncHandler(async (req, res) => {
    const { origin, destination, date, seats } = req.query;

    if (!origin || !destination) {
        throw new AppError('Origin and destination are required', 400);
    }

    // Parse coordinates
    const originCoords = JSON.parse(origin);
    const destCoords = JSON.parse(destination);

    // Parse date
    const searchDate = date ? new Date(date) : new Date();
    const endOfDay = new Date(searchDate);
    endOfDay.setHours(23, 59, 59, 999);

    // Find rides near the route
    const rides = await Ride.find({
        'schedule.departureDateTime': { $gte: searchDate, $lte: endOfDay },
        'pricing.availableSeats': { $gte: parseInt(seats) || 1 },
        status: 'ACTIVE'
    })
    .populate('rider', 'name profilePhoto rating statistics')
    .populate('vehicle', 'make model type')
    .lean();

    console.log('Found rides:', rides.length);
    console.log('Search coords:', { pickup: originCoords.coordinates, dropoff: destCoords.coordinates });

    // Match routes using intelligent algorithm
    const passengerRoute = {
        pickup: originCoords.coordinates,
        dropoff: destCoords.coordinates
    };

    const matchedRides = routeMatching.findMatchingRides(
        passengerRoute,
        rides,
        20
    );

    console.log('Matched rides:', matchedRides.length);

    // Format results
    const results = matchedRides.map(match => {
        const carbonData = carbonCalculator.calculateCarbonSaved(
            match.matchDetails.segmentDistance,
            match.ride.vehicle?.type || 'SEDAN',
            parseInt(seats) || 1
        );
        
        return {
            ride: match.ride,
            matchScore: match.matchDetails.matchScore,
            matchQuality: match.matchDetails.matchQuality,
            detour: match.matchDetails.detourPercent,
            distance: match.matchDetails.segmentDistance,
            directDistance: match.matchDetails.directDistance,
            pickupPoint: match.matchDetails.pickupPoint,
            dropoffPoint: match.matchDetails.dropoffPoint,
            price: (match.ride.pricing?.pricePerSeat || 0) * (parseInt(seats) || 1),
            carbonSaved: carbonData.totalSaved || 0, // Send just the number
            carbonData: carbonData // Send full object for detailed display if needed
        };
    });

    console.log('Sending response with', results.length, 'rides');
    console.log('First result sample:', results[0] ? {
        rideId: results[0].ride._id,
        hasRider: !!results[0].ride.rider,
        hasVehicle: !!results[0].ride.vehicle,
        matchQuality: results[0].matchQuality,
        price: results[0].price,
        carbonSaved: results[0].carbonSaved,
        carbonSavedType: typeof results[0].carbonSaved
    } : 'No results');

    // Disable caching for search results
    res.set({
        'Cache-Control': 'no-store, no-cache, must-revalidate, private',
        'Pragma': 'no-cache',
        'Expires': '0'
    });

    res.status(200).json({
        success: true,
        count: results.length,
        rides: results
    });
});

/**
 * Show ride details
 */
exports.showRideDetails = asyncHandler(async (req, res) => {
    const { rideId } = req.params;

    const ride = await Ride.findById(rideId)
        .populate('rider', 'profile.firstName profile.lastName profile.photo rating bio vehicles statistics createdAt phone email')
        .populate({
            path: 'bookings',
            populate: {
                path: 'passenger',
                select: 'profile.firstName profile.lastName profile.photo rating email phone statistics verificationStatus badges createdAt'
            }
        });

    if (!ride) {
        throw new AppError('Ride not found', 404);
    }

    // Check if current user has booked
    let userBooking = null;
    if (req.user) {
        userBooking = await Booking.findOne({
            ride: ride._id,
            passenger: req.user._id,
            status: { $nin: ['CANCELLED'] }
        });
    }

    // Get reviews for rider
    const Review = require('../models/Review');
    const reviews = await Review.find({
        reviewee: ride.rider._id,
        ride: { $exists: true }
    })
    .populate('reviewer', 'name profilePhoto')
    .sort({ createdAt: -1 })
    .limit(5);

    // Calculate booking statistics for rider
    let bookingStats = {
        totalPending: 0,
        totalConfirmed: 0,
        totalRevenue: 0,
        seatsBooked: 0
    };

    // Filter confirmed bookings (includes all active statuses)
    let confirmedBookings = [];
    const activeStatuses = ['CONFIRMED', 'PICKUP_PENDING', 'PICKED_UP', 'DROPOFF_PENDING', 'DROPPED_OFF'];
    
    if (ride.bookings) {
        ride.bookings.forEach(booking => {
            if (booking.status === 'PENDING') {
                bookingStats.totalPending++;
            }
            if (activeStatuses.includes(booking.status)) {
                bookingStats.totalConfirmed++;
                bookingStats.totalRevenue += booking.totalPrice || 0;
                bookingStats.seatsBooked += booking.seatsBooked || 0;
                confirmedBookings.push(booking);
            }
        });
    }

    res.render('rides/details', {
        title: `Ride Details - LANE Carpool`,
        user: req.user,
        ride,
        userBooking,
        reviews,
        bookingStats,
        confirmedBookings
    });
});

/**
 * Show my rides page (for riders)
 */
exports.showMyRides = asyncHandler(async (req, res) => {
    const user = req.user;

    if (user.role !== 'RIDER') {
        return res.redirect('/user/dashboard');
    }

    const { status = 'all' } = req.query;
    const page = parseInt(req.query.page) || 1;
    const limit = 10;
    const skip = (page - 1) * limit;

    // Build query
    const query = { rider: user._id };
    if (status !== 'all') {
        query.status = status.toUpperCase();
    }

    const totalRides = await Ride.countDocuments(query);
    let rides = await Ride.find(query)
        .populate({
            path: 'rider',
            // Include profile fields for name and photo; vehicles for matching vehicle id
            select: 'profile.firstName profile.lastName profile.photo vehicles createdAt'
        })
        .populate({
            path: 'bookings',
            populate: {
                path: 'passenger',
                // Explicitly include profile fields to compute names and show photo and rating
                select: 'profile.firstName profile.lastName profile.photo rating createdAt verificationStatus statistics phone'
            }
        })
        .sort({ 'schedule.departureDateTime': -1 })
        .skip(skip)
        .limit(limit)
        .lean();

    // Attach vehicle details to each ride (rides are plain objects because of .lean())
    rides = rides.map(ride => {
        const riderVehicles = ride?.rider?.vehicles || [];
        const rideVehicleId = typeof ride.vehicle === 'object' && ride.vehicle !== null && ride.vehicle._id
            ? ride.vehicle._id.toString()
            : (ride.vehicle?.toString ? ride.vehicle.toString() : String(ride.vehicle || ''));

        const matched = riderVehicles.find(v => v?._id?.toString() === rideVehicleId);
        if (matched) {
            ride.vehicle = matched; // make available for EJS as ride.vehicle.make/model
        } else if (riderVehicles.length > 0) {
            // Fallback: use default vehicle if flagged, else the first one
            const defaultVehicle = riderVehicles.find(v => v.isDefault) || riderVehicles[0];
            ride.vehicle = defaultVehicle;
            console.warn('[MyRides] Vehicle ID not found in rider vehicles. Ride vehicle:', rideVehicleId, 'Using fallback vehicle:', defaultVehicle?._id?.toString());
        } else {
            console.warn('[MyRides] Rider has no vehicles. Rider:', ride?.rider?._id);
        }
        return ride;
    });

    const pagination = helpers.paginate(totalRides, page, limit);

    res.render('rides/my-rides', {
        title: 'My Rides - LANE Carpool',
        user,
        rides,
        currentStatus: status,
        pagination
    });
});

/**
 * Show edit ride page
 */
exports.showEditRidePage = asyncHandler(async (req, res) => {
    const { rideId } = req.params;
    const user = req.user;

    const ride = await Ride.findById(rideId)
        .populate('rider', 'name vehicles');

    if (!ride) {
        req.flash('error', 'Ride not found');
        return res.redirect('/rides/my-rides');
    }

    if (ride.rider._id.toString() !== user._id.toString()) {
        req.flash('error', 'Not authorized to edit this ride');
        return res.redirect('/rides/my-rides');
    }

    if (ride.status !== 'ACTIVE') {
        req.flash('error', 'Cannot edit ride in current status');
        return res.redirect('/rides/my-rides');
    }

    // Check if ride has any active bookings
    const activeBookings = await Booking.countDocuments({
        ride: ride._id,
        status: { $nin: ['CANCELLED', 'REJECTED', 'EXPIRED'] }
    });

    if (activeBookings > 0) {
        req.flash('error', 'Cannot edit ride with active bookings');
        return res.redirect('/rides/my-rides');
    }

    // Get approved vehicles for the dropdown
    const approvedVehicles = user.vehicles.filter(v => v.status === 'APPROVED');

    res.render('rides/edit-ride', {
        title: 'Edit Ride - LANE Carpool',
        user,
        ride,
        vehicles: approvedVehicles
    });
});

/**
 * Update ride
 */
exports.updateRide = asyncHandler(async (req, res) => {
    const { rideId } = req.params;
    const ride = await Ride.findById(rideId);

    if (!ride) {
        throw new AppError('Ride not found', 404);
    }

    if (ride.rider.toString() !== req.user._id.toString()) {
        throw new AppError('Not authorized', 403);
    }

    if (ride.status !== 'ACTIVE') {
        throw new AppError('Cannot update non-active ride', 400);
    }

    const { departureTime, availableSeats, pricePerSeat, preferences } = req.body;

    // Update allowed fields (using correct nested schema paths)
    if (departureTime) {
        const newDeparture = new Date(departureTime);
        if (!ride.schedule) ride.schedule = {};
        ride.schedule.departureDateTime = newDeparture;
        ride.schedule.date = newDeparture;
        ride.schedule.time = newDeparture.toLocaleTimeString('en-GB', { 
            hour: '2-digit', 
            minute: '2-digit', 
            hour12: false 
        });
    }
    
    if (availableSeats) {
        if (!ride.pricing) ride.pricing = {};
        const bookedSeats = (ride.pricing.totalSeats || 0) - (ride.pricing.availableSeats || 0);
        const newAvailable = parseInt(availableSeats, 10);
        
        if (isNaN(newAvailable) || newAvailable < bookedSeats) {
            throw new AppError('Cannot reduce seats below booked count', 400);
        }
        
        ride.pricing.availableSeats = newAvailable;
        ride.pricing.totalSeats = newAvailable + bookedSeats;
    }
    
    if (pricePerSeat) {
        if (!ride.pricing) ride.pricing = {};
        const price = parseFloat(pricePerSeat);
        if (isNaN(price) || price <= 0) {
            throw new AppError('Invalid price per seat', 400);
        }
        ride.pricing.pricePerSeat = price;
    }
    
    if (preferences) {
        ride.preferences = { ...ride.preferences, ...JSON.parse(preferences) };
    }

    await ride.save();

    res.status(200).json({
        success: true,
        message: 'Ride updated successfully',
        ride
    });
});

/**
 * Cancel ride
 */
exports.cancelRide = asyncHandler(async (req, res) => {
    const { rideId } = req.params;
    const { reason } = req.body;

    const ride = await Ride.findById(rideId);

    if (!ride) {
        throw new AppError('Ride not found', 404);
    }

    if (ride.rider.toString() !== req.user._id.toString()) {
        throw new AppError('Not authorized', 403);
    }

    if (ride.status === 'CANCELLED') {
        throw new AppError('Ride already cancelled', 400);
    }

    if (ride.status === 'COMPLETED') {
        throw new AppError('Cannot cancel completed ride', 400);
    }

    ride.status = 'CANCELLED';
    ride.cancellationDetails = {
        cancelledBy: 'RIDER',
        reason: reason || 'No reason provided',
        cancelledAt: new Date()
    };

    await ride.save();

    // Cancel all bookings and process refunds
    const bookings = await Booking.find({
        ride: ride._id,
        status: { $in: ['CONFIRMED', 'PENDING'] }
    });

    for (const booking of bookings) {
        booking.status = 'CANCELLED';
        booking.cancellation = {
            cancelledBy: 'RIDER',
            reason: 'Ride cancelled by rider',
            cancelledAt: new Date()
        };

        // Calculate full refund
        if (booking.payment.status === 'SUCCESS') {
            booking.payment.refund = {
                amount: booking.payment.amount,
                status: 'PENDING',
                initiatedAt: new Date()
            };
        }

        await booking.save();

        // TODO: Send notification to passenger
    }

    res.status(200).json({
        success: true,
        message: 'Ride cancelled successfully',
        refundedBookings: bookings.length
    });
});

/**
 * Delete ride
 */
exports.deleteRide = asyncHandler(async (req, res) => {
    const { rideId } = req.params;

    const ride = await Ride.findById(rideId);

    if (!ride) {
        throw new AppError('Ride not found', 404);
    }

    if (ride.rider.toString() !== req.user._id.toString()) {
        throw new AppError('Not authorized', 403);
    }

    // Check if ride has any active bookings
    const activeBookings = await Booking.countDocuments({
        ride: ride._id,
        status: { $nin: ['CANCELLED', 'REJECTED', 'EXPIRED'] }
    });

    if (activeBookings > 0) {
        throw new AppError('Cannot delete ride with active bookings. Please cancel the ride first.', 400);
    }

    // Only allow deletion of ACTIVE or CANCELLED rides
    if (!['ACTIVE', 'CANCELLED'].includes(ride.status)) {
        throw new AppError('Cannot delete ride in current status', 400);
    }

    // Delete the ride
    await Ride.findByIdAndDelete(rideId);

    // Delete all associated bookings (should only be cancelled/rejected)
    await Booking.deleteMany({ ride: rideId });

    console.log('✅ [Delete Ride] Ride deleted:', rideId);

    res.status(200).json({
        success: true,
        message: 'Ride deleted successfully'
    });
});

/**
 * Start ride
 */
exports.startRide = asyncHandler(async (req, res) => {
    const { rideId } = req.params;

    const ride = await Ride.findById(rideId)
        .populate('rider', 'profile.firstName profile.lastName email');

    if (!ride) {
        throw new AppError('Ride not found', 404);
    }

    if (ride.rider._id.toString() !== req.user._id.toString()) {
        throw new AppError('Not authorized', 403);
    }

    if (ride.status !== 'ACTIVE') {
        throw new AppError('Cannot start non-active ride', 400);
    }

    // New rule: do not allow starting a ride with zero confirmed bookings
    const confirmedCount = await Booking.countDocuments({ ride: ride._id, status: 'CONFIRMED' });
    if (confirmedCount === 0) {
        throw new AppError('Cannot start ride until at least one booking is confirmed', 400);
    }

    ride.status = 'IN_PROGRESS';
    ride.tracking.isLive = true;
    ride.tracking.startedAt = new Date();
    ride.tracking.breadcrumbs = ride.tracking.breadcrumbs || [];

    await ride.save();

    console.log('✅ [Start Ride] Ride started:', ride._id);

    // Get all CONFIRMED bookings and update to PICKUP_PENDING
    const bookingsToStart = await Booking.find({ 
        ride: ride._id, 
        status: 'CONFIRMED' 
    }).populate('passenger', 'profile.firstName profile.lastName name email phone');

    console.log(`🔵 [Start Ride] Found ${bookingsToStart.length} bookings to start`);

    // ⭐ NOW GENERATE PICKUP OTPs for all passengers (no expiry)
    const otpService = require('../utils/otpService');
    const Notification = require('../models/Notification');
    const emailService = require('../utils/emailService');
    const smsService = require('../utils/smsService');
    
    for (const booking of bookingsToStart) {
        // ⭐ GENERATE PICKUP OTP (valid indefinitely)
        const pickupOTP = otpService.generateOTPWithExpiry(); // No expiry limit
        
        booking.status = 'PICKUP_PENDING';
        booking.verification.pickup = pickupOTP;
        booking.journey.started = false; // Will be true after pickup verification
        await booking.save();

        console.log(`✅ [Start Ride] Booking ${booking._id} marked as PICKUP_PENDING`);
        console.log(`🔑 [Start Ride] Pickup OTP generated: ${otpService.maskOTP(pickupOTP.code)}`);

        // Get passenger and rider names safely
        const passengerName = User.getUserName(booking.passenger);
        const riderName = User.getUserName(ride.rider);

        // Send real-time notification to passenger
        const io = req.app.get('io');
        if (io) {
            io.to(`user-${booking.passenger._id}`).emit('ride-started', {
                type: 'RIDE_STARTED',
                bookingId: booking._id,
                rideId: ride._id,
                message: `${riderName} is on the way to pick you up!`,
                pickupOTP: pickupOTP.code, // ⭐ Send pickup OTP NOW
                timestamp: new Date(),
                riderInfo: {
                    name: riderName,
                    riderId: ride.rider._id
                },
                trackingUrl: `${process.env.APP_URL || 'http://localhost:3000'}/tracking/${booking._id}`
            });
            console.log(`📡 [Start Ride] Real-time notification sent to passenger ${booking.passenger._id}`);
        }

        // Create notification in database
        await Notification.create({
            user: booking.passenger._id,
            type: 'RIDE_STARTED',
            title: 'Rider On The Way! 🚗',
            message: `${riderName} is coming to pick you up. Your pickup OTP: ${pickupOTP.code}`,
            data: {
                bookingId: booking._id,
                rideId: ride._id,
                riderId: ride.rider._id,
                pickupOTP: pickupOTP.code
            }
        });
        console.log(`📧 [Start Ride] Database notification created for passenger ${booking.passenger._id}`);

        // Send email with pickup OTP
        try {
            await emailService.sendRideStartedEmail(
                booking.passenger,
                {
                    riderName: riderName,
                    pickupOTP: pickupOTP.code,
                    pickupLocation: booking.pickupPoint.address,
                    estimatedPickupTime: ride.schedule.time,
                    bookingReference: booking.bookingReference,
                    trackingUrl: `${process.env.APP_URL || 'http://localhost:3000'}/tracking/${booking._id}`
                }
            );
            console.log(`📧 [Start Ride] Email sent to ${booking.passenger.email}`);
        } catch (emailError) {
            console.error('❌ [Start Ride] Email error:', emailError.message);
        }

        // Send SMS with pickup OTP
        try {
            if (booking.passenger.phone) {
                await smsService.sendRideStartedSMS(
                    booking.passenger.phone,
                    riderName,
                    pickupOTP.code,
                    booking.bookingReference
                );
                console.log(`📱 [Start Ride] SMS sent to ${booking.passenger.phone}`);
            }
        } catch (smsError) {
            console.error('❌ [Start Ride] SMS error:', smsError.message);
        }
    }

    console.log('✅ [Start Ride] All bookings synced and passengers notified with PICKUP OTPs');

    // Notify rider's room about ride status update
    const io = req.app.get('io');
    if (io) {
        io.to(`ride-${ride._id}`).emit('ride-status-updated', {
            rideId: ride._id,
            status: 'IN_PROGRESS',
            message: 'Ride started! You can now pick up passengers.',
            timestamp: new Date()
        });
        console.log(`📡 [Start Ride] Ride status update emitted to ride room`);
    }

    res.status(200).json({
        success: true,
        message: 'Ride started. Safe journey!',
        ride,
        startedBookings: bookingsToStart.length
    });
});

/**
 * Complete ride
 */
exports.completeRide = asyncHandler(async (req, res) => {
    const { rideId } = req.params;

    const ride = await Ride.findById(rideId)
        .populate('rider', 'profile.firstName profile.lastName email');

    if (!ride) {
        throw new AppError('Ride not found', 404);
    }

    if (ride.rider._id.toString() !== req.user._id.toString()) {
        throw new AppError('Not authorized', 403);
    }

    // Allow completion in two cases:
    // 1) Normal flow: IN_PROGRESS -> COMPLETED
    // 2) No bookings ever: ACTIVE + no active bookings -> mark COMPLETED (closure)
    if (ride.status === 'ACTIVE') {
        const activeBookingCount = await Booking.countDocuments({
            ride: ride._id,
            status: { $in: ['PENDING','CONFIRMED','PICKUP_PENDING','PICKED_UP','IN_TRANSIT','DROPOFF_PENDING','DROPPED_OFF'] }
        });
        if (activeBookingCount === 0) {
            ride.status = 'COMPLETED';
            ride.tracking.isLive = false;
            ride.tracking = ride.tracking || {};
            ride.tracking.completedAt = new Date();
            await ride.save();
            return res.status(200).json({
                success: true,
                message: 'Ride closed with no bookings',
                ride,
                completedBookings: 0,
                totalEarnings: ride.pricing?.totalEarnings || 0
            });
        }
        throw new AppError('Ride cannot be completed while there are pending or confirmed bookings. Start the ride and complete after dropoffs.', 400);
    }

    if (ride.status !== 'IN_PROGRESS') {
        throw new AppError('Ride is not in progress', 400);
    }

    ride.status = 'COMPLETED';
    ride.tracking.isLive = false;
    ride.tracking.completedAt = new Date();

    await ride.save();

    console.log('✅ [Ride Complete] Ride marked as COMPLETED:', ride._id);

    // Update rider statistics
    const rider = await User.findById(req.user._id);
    if (rider && rider.statistics) {
        rider.statistics.completedRides = (rider.statistics.completedRides || 0) + 1;
        rider.statistics.totalDistance = (rider.statistics.totalDistance || 0) + (ride.route.distance || 0);
        rider.statistics.carbonSaved = (rider.statistics.carbonSaved || 0) + (ride.carbon?.carbonSaved || 0);
        await rider.save();
        console.log('✅ [Ride Complete] Rider statistics updated');
    }

    // ⭐ FIX: Get all DROPPED_OFF bookings (not IN_PROGRESS!)
    const bookingsToComplete = await Booking.find({ 
        ride: ride._id, 
        status: 'DROPPED_OFF'  // ✅ FIXED: Look for DROPPED_OFF bookings
    }).populate('passenger', 'profile.firstName profile.lastName name email phone statistics');

    console.log(`🔵 [Ride Complete] Found ${bookingsToComplete.length} DROPPED_OFF bookings to complete`);

    // Complete all dropped-off bookings and notify passengers
    for (const booking of bookingsToComplete) {
        // ⭐ Transition: DROPPED_OFF → COMPLETED
        booking.status = 'COMPLETED';
        
        // Journey already marked complete during dropoff, but ensure it's set
        booking.journey.completed = true;
        if (!booking.journey.completedAt) {
            booking.journey.completedAt = new Date();
        }
        if (booking.journey.startedAt && !booking.journey.duration) {
            booking.journey.duration = Math.round((booking.journey.completedAt - booking.journey.startedAt) / 60000);
        }

        // ⭐ Process Payment (if not already done)
        if (booking.payment.status === 'PENDING') {
            booking.payment.status = 'PAID';
            booking.payment.paidAt = new Date();
            
            // Calculate rider earnings (deduct platform fee)
            const platformFeePercent = 0.10; // 10% platform fee
            const riderEarnings = booking.totalPrice * (1 - platformFeePercent);
            
            // Update ride total earnings
            ride.pricing.totalEarnings = (ride.pricing.totalEarnings || 0) + riderEarnings;
            
            console.log(`💰 [Ride Complete] Payment processed: ₹${booking.totalPrice}, Rider gets: ₹${riderEarnings}`);
        }
        
        await booking.save();

        console.log(`✅ [Ride Complete] Booking ${booking._id}: DROPPED_OFF → COMPLETED`);

        // ⭐ NOW update passenger statistics (moved from dropoff to completion)
        const passenger = await User.findById(booking.passenger._id);
        if (passenger && passenger.statistics) {
            // Only increment if not already counted
            if (!booking._previouslyCountedInStats) {
                passenger.statistics.completedRides = (passenger.statistics.completedRides || 0) + 1;
                passenger.statistics.totalDistance = (passenger.statistics.totalDistance || 0) + (booking.journey.distance || ride.route.distance || 0);
                await passenger.save();
                console.log(`✅ [Ride Complete] Passenger ${passenger._id} statistics updated`);
            }
        }

        // Send real-time notification to passenger
        const io = req.app.get('io');
        if (io) {
            io.to(`user-${booking.passenger._id}`).emit('ride-completed', {
                type: 'RIDE_COMPLETED',
                bookingId: booking._id,
                rideId: ride._id,
                message: 'Your ride has been completed! Please rate your experience.',
                timestamp: new Date()
            });
            console.log(`📡 [Ride Complete] Real-time notification sent to passenger ${booking.passenger._id}`);
        }

        // Create notification in database
        const Notification = require('../models/Notification');
        await Notification.create({
            user: booking.passenger._id,
            type: 'RIDE_COMPLETED',
            title: 'Ride Completed',
            message: 'Your ride has been completed successfully. Please rate your experience!',
            data: {
                bookingId: booking._id,
                rideId: ride._id,
                riderId: ride.rider._id
            }
        });
        console.log(`📧 [Ride Complete] Database notification created for passenger ${booking.passenger._id}`);
    }

    // ⭐ Save ride with updated earnings
    await ride.save();

    console.log('✅ [Ride Complete] All bookings synced and passengers notified');
    console.log(`💰 [Ride Complete] Total ride earnings: ₹${ride.pricing.totalEarnings || 0}`);

    res.status(200).json({
        success: true,
        message: 'Ride completed successfully',
        ride,
        completedBookings: bookingsToComplete.length,
        totalEarnings: ride.pricing.totalEarnings || 0
    });
});

/**
 * Update ride location (for real-time tracking)
 */
exports.updateLocation = asyncHandler(async (req, res) => {
    const { rideId } = req.params;
    const { latitude, longitude } = req.body;

    const ride = await Ride.findById(rideId);

    if (!ride) {
        throw new AppError('Ride not found', 404);
    }

    if (ride.rider.toString() !== req.user._id.toString()) {
        throw new AppError('Not authorized', 403);
    }

    if (ride.status !== 'IN_PROGRESS') {
        throw new AppError('Cannot update location for inactive ride', 400);
    }

    const location = {
        type: 'Point',
        coordinates: [parseFloat(longitude), parseFloat(latitude)]
    };

    // Update current location
    ride.tracking.currentLocation = location;
    ride.tracking.lastUpdated = new Date();

    // Add to breadcrumbs
    ride.tracking.breadcrumbs.push({
        location,
        timestamp: new Date()
    });

    // Check route deviation
    const deviation = routeMatching.checkRouteDeviation(
        location.coordinates,
        ride.route.geometry.coordinates
    );

    if (deviation.isDeviated && deviation.severity !== 'NONE') {
        // TODO: Send deviation alert
        console.log('Route deviation detected:', deviation);
    }

    await ride.save();

    res.status(200).json({
        success: true,
        location: ride.tracking.currentLocation,
        deviation
    });
});<|MERGE_RESOLUTION|>--- conflicted
+++ resolved
@@ -18,58 +18,36 @@
 exports.showPostRidePage = asyncHandler(async (req, res) => {
     const user = await User.findById(req.user._id);
 
-<<<<<<< HEAD
     // Early exit if not a rider
     if (user.role === 'DRIVER' || user.role !== 'RIDER') {
-=======
-    // Only riders can post rides
-    if (user.role !== 'RIDER') {
->>>>>>> 4c541f65
         req.flash('error', 'Only riders can post rides');
         return res.redirect('/user/dashboard');
     }
 
-<<<<<<< HEAD
     // Validate profile completeness
-=======
-    // Ensure profile is complete
->>>>>>> 4c541f65
     const hasVehicles = Array.isArray(user.vehicles) && user.vehicles.length > 0;
     if (!hasVehicles) {
         req.flash('warning', 'Please complete your profile and add vehicle details first');
         return res.redirect('/user/complete-profile');
     }
 
-<<<<<<< HEAD
     // Validate document upload
     const licenseUploaded = user.documents?.driverLicense?.frontImage;
     const idUploaded = user.documents?.governmentId?.frontImage;
     if (!(licenseUploaded && idUploaded)) {
-=======
-    // Ensure documents are uploaded
-    const hasDriverLicense = user.documents?.driverLicense?.frontImage;
-    const hasGovId = user.documents?.governmentId?.frontImage;
-    if (!hasDriverLicense || !hasGovId) {
->>>>>>> 4c541f65
         req.flash('warning', 'Please upload your verification documents first');
         return res.redirect('/user/upload-documents');
     }
 
-<<<<<<< HEAD
     // Check verification status
     const isVerified = user.verificationStatus === 'VERIFIED';
     if (!isVerified) {
-=======
-    // Ensure user is verified
-    if (user.verificationStatus !== 'VERIFIED') {
->>>>>>> 4c541f65
         return res.render('error', {
             title: 'Verification Pending',
             message: 'Your documents are under review. You can post rides once admin approves your verification.'
         });
     }
 
-<<<<<<< HEAD
     // Collect approved vehicles
     const approvedVehicles = (user.vehicles || []).reduce((acc, v) => {
         if (v.status === 'APPROVED') acc.push(v);
@@ -78,23 +56,13 @@
 
     // If none approved
     if (!approvedVehicles.length) {
-=======
-    // Filter approved vehicles
-    const approvedVehicles = user.vehicles.filter(v => v.status === 'APPROVED');
-
-    if (approvedVehicles.length === 0) {
->>>>>>> 4c541f65
         return res.render('error', {
             title: 'No Approved Vehicles',
             message: 'You need at least one approved vehicle to post rides. Please wait for admin to verify your vehicle, or contact support if this is taking too long.'
         });
     }
 
-<<<<<<< HEAD
     // Render post-ride page
-=======
-    // Render the post ride page
->>>>>>> 4c541f65
     res.render('rides/post-ride', {
         title: 'Post a Ride - LANE Carpool',
         user,
